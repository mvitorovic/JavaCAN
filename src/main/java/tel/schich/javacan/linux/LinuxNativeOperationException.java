/*
 * The MIT License
 * Copyright © 2018 Phillip Schichtel
 *
 * Permission is hereby granted, free of charge, to any person obtaining a copy
 * of this software and associated documentation files (the "Software"), to deal
 * in the Software without restriction, including without limitation the rights
 * to use, copy, modify, merge, publish, distribute, sublicense, and/or sell
 * copies of the Software, and to permit persons to whom the Software is
 * furnished to do so, subject to the following conditions:
 *
 * The above copyright notice and this permission notice shall be included in
 * all copies or substantial portions of the Software.
 *
 * THE SOFTWARE IS PROVIDED "AS IS", WITHOUT WARRANTY OF ANY KIND, EXPRESS OR
 * IMPLIED, INCLUDING BUT NOT LIMITED TO THE WARRANTIES OF MERCHANTABILITY,
 * FITNESS FOR A PARTICULAR PURPOSE AND NONINFRINGEMENT. IN NO EVENT SHALL THE
 * AUTHORS OR COPYRIGHT HOLDERS BE LIABLE FOR ANY CLAIM, DAMAGES OR OTHER
 * LIABILITY, WHETHER IN AN ACTION OF CONTRACT, TORT OR OTHERWISE, ARISING FROM,
 * OUT OF OR IN CONNECTION WITH THE SOFTWARE OR THE USE OR OTHER DEALINGS IN
 * THE SOFTWARE.
 */
package tel.schich.javacan.linux;

import tel.schich.javacan.build.JNIAccess;

import java.io.IOException;

/**
 * This exception is thrown when an error occurs during a native call.
 * It provides OS specific information if possible, but no guarantees are given that the information is correct and/or
 * complete.
 */
public class LinuxNativeOperationException extends IOException {

    /**
     * Bad file number
     */
    public static final int EBADF = 9;

    /**
     * Try again
     */
    public static final int EAGAIN = 11;

    /**
     * No such device
     */
    public static final int ENODEV = 19;

    /**
     * The native error number or 0 if no native error code was provided.
     */
    private final int errorNumber;
    /**
     * The native error message or {@code null} if no native message was provided.
     */
    private final String errorString;

    /**
     * Create an instance without an OS specific error.
     *
     * @param message of the exception
     */
    public LinuxNativeOperationException(String message) {
        super(message);
        this.errorNumber = 0;
        this.errorString = null;
    }

<<<<<<< HEAD
    /**
     * Create an instance with an OS error. This constructor will be called from native code.
     *
     * @param message     of the exception
     * @param errorNumber as reported by the native OS function
     * @param errorString as returned by the native OS function {@code strerror(errno)}
     */
    LinuxNativeOperationException(String message, int errorNumber, String errorString) {
        super(makeSuperMessage(message, errorNumber, errorString));
        this.errorNumber = errorNumber;
        this.errorString = errorString;
=======
    @JNIAccess(performanceCritical = false)
    public LinuxNativeOperationException(String message, OSError error) {
        super(makeSuperMessage(message, error));
        this.error = error;
>>>>>>> 4af2e5ea
    }

    private static String makeSuperMessage(String message, int errorNumber, String errorString) {
        if (errorNumber == 0) {
            return message;
        } else {
            return message + " - errorNumber=" + errorNumber + ", errorMessage='" + errorString + '\'';
        }
    }

    /**
     * This is the value returned by the {@code errno} macro when the error was detected.
     * Values being used within this code base should be added as constants to the class similar
     * to {@link LinuxNativeOperationException#EAGAIN} based on the constants defined in errno-base.h
     *
     * @return An OS error code
     */
    public int getErrorNumber() {
        return this.errorNumber;
    }

    /**
     * This is the value returned by the {@code strerror(errno)} macro when the error was detected.
     *
     * @return An OS error code or null of no string available
     */
    public String getErrorString() {
        return errorString;
    }

    /**
     * Checks if the underlying OS error suggests retrying as a solution.
     *
     * @return true if a retry might be a viable resolution of this exception
     */
    public boolean mayTryAgain() {
        if (errorNumber == 0) {
            return false;
        }
        return isTemporary();
    }


    private boolean isTemporary() {
        switch (errorNumber) {
            case EAGAIN:
                return true;
            default:
                return false;
        }
    }
}<|MERGE_RESOLUTION|>--- conflicted
+++ resolved
@@ -68,7 +68,6 @@
         this.errorString = null;
     }
 
-<<<<<<< HEAD
     /**
      * Create an instance with an OS error. This constructor will be called from native code.
      *
@@ -76,16 +75,11 @@
      * @param errorNumber as reported by the native OS function
      * @param errorString as returned by the native OS function {@code strerror(errno)}
      */
+    @JNIAccess(performanceCritical = false)
     LinuxNativeOperationException(String message, int errorNumber, String errorString) {
         super(makeSuperMessage(message, errorNumber, errorString));
         this.errorNumber = errorNumber;
         this.errorString = errorString;
-=======
-    @JNIAccess(performanceCritical = false)
-    public LinuxNativeOperationException(String message, OSError error) {
-        super(makeSuperMessage(message, error));
-        this.error = error;
->>>>>>> 4af2e5ea
     }
 
     private static String makeSuperMessage(String message, int errorNumber, String errorString) {
