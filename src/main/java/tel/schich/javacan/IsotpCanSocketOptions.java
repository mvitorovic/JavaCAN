/*
 * The MIT License
 * Copyright © 2018 Phillip Schichtel
 *
 * Permission is hereby granted, free of charge, to any person obtaining a copy
 * of this software and associated documentation files (the "Software"), to deal
 * in the Software without restriction, including without limitation the rights
 * to use, copy, modify, merge, publish, distribute, sublicense, and/or sell
 * copies of the Software, and to permit persons to whom the Software is
 * furnished to do so, subject to the following conditions:
 *
 * The above copyright notice and this permission notice shall be included in
 * all copies or substantial portions of the Software.
 *
 * THE SOFTWARE IS PROVIDED "AS IS", WITHOUT WARRANTY OF ANY KIND, EXPRESS OR
 * IMPLIED, INCLUDING BUT NOT LIMITED TO THE WARRANTIES OF MERCHANTABILITY,
 * FITNESS FOR A PARTICULAR PURPOSE AND NONINFRINGEMENT. IN NO EVENT SHALL THE
 * AUTHORS OR COPYRIGHT HOLDERS BE LIABLE FOR ANY CLAIM, DAMAGES OR OTHER
 * LIABILITY, WHETHER IN AN ACTION OF CONTRACT, TORT OR OTHERWISE, ARISING FROM,
 * OUT OF OR IN CONNECTION WITH THE SOFTWARE OR THE USE OR OTHER DEALINGS IN
 * THE SOFTWARE.
 */
package tel.schich.javacan;

import java.io.IOException;
import java.net.SocketOption;

import tel.schich.javacan.linux.LinuxNativeOperationException;
import tel.schich.javacan.linux.LinuxSocketOptionHandler;
import tel.schich.javacan.option.CanSocketOption;

/**
 * This class provides ISOTP specific socket options supported by CAN sockets. This class is similar to
 * {@link tel.schich.javacan.CanSocketOptions}.
 */
public class IsotpCanSocketOptions {

    private IsotpCanSocketOptions() {}

    /**
     * Option to configure general options using a {@link tel.schich.javacan.IsotpOptions} object
     */
    public static final SocketOption<IsotpOptions> OPTS = new CanSocketOption<>("OPTS", IsotpOptions.class, new LinuxSocketOptionHandler<IsotpOptions>() {
        @Override
        public void set(int sock, IsotpOptions val) throws IOException {
            SocketCAN.setIsotpOpts(sock, val.getFlags(), val.getFrameTransmissionTime(), val.getExtendedTransmissionAddress(), val.getTransmissionPadding(), val.getReceivePadding(), val.getExtendedReceiveAddress());
        }

        @Override
        public IsotpOptions get(int sock) throws IOException {
            IsotpOptions opts = SocketCAN.getIsotpOpts(sock);
            return opts;
        }
    });

    /**
     * Option to configure flow control options using a {@link tel.schich.javacan.IsotpFlowControlOptions} object
     */
    public static final SocketOption<IsotpFlowControlOptions> RECV_FC = new CanSocketOption<>("RECV_FC", IsotpFlowControlOptions.class, new LinuxSocketOptionHandler<IsotpFlowControlOptions>() {
        @Override
        public void set(int sock, IsotpFlowControlOptions val) throws IOException {
            SocketCAN.setIsotpRecvFc(sock, val.getBlockSize(), val.getMinimumSeparationTime(), val.getMaximumWaitFrameTransmission());
        }

        @Override
        public IsotpFlowControlOptions get(int sock) throws IOException {
            IsotpFlowControlOptions opts = SocketCAN.getIsotpRecvFc(sock);
            return opts;
        }
    });

    /**
     * Option to configure the minimum transmission separation time.
     */
    public static final SocketOption<Integer> TX_STMIN = new CanSocketOption<>("TX_STMIN", Integer.class, new LinuxSocketOptionHandler<Integer>() {
        @Override
        public void set(int sock, Integer val) throws IOException {
            SocketCAN.setIsotpTxStmin(sock, val);
        }

        @Override
        public Integer get(int sock) throws IOException {
            final int mask = SocketCAN.getIsotpTxStmin(sock);
            return mask;
        }
    });

    /**
     * Option to configure the minimum receive separation time.
     */
    public static final SocketOption<Integer> RX_STMIN = new CanSocketOption<>("RX_STMIN", Integer.class, new LinuxSocketOptionHandler<Integer>() {
        @Override
        public void set(int sock, Integer val) throws IOException {
            SocketCAN.setIsotpRxStmin(sock, val);
        }

        @Override
        public Integer get(int sock) throws IOException {
            final int mask = SocketCAN.getIsotpRxStmin(sock);
            return mask;
        }
    });

    /**
     * Option to configure link layer options using a {@link tel.schich.javacan.IsotpLinkLayerOptions} object
     */
    public static final SocketOption<IsotpLinkLayerOptions> LL_OPTS = new CanSocketOption<>("LL_OPTS", IsotpLinkLayerOptions.class, new LinuxSocketOptionHandler<IsotpLinkLayerOptions>() {
        @Override
        public void set(int sock, IsotpLinkLayerOptions val) throws IOException {
<<<<<<< HEAD
            final int result = SocketCAN.setIsotpLlOpts(sock, val.getMaximumTransmissionUnit(), val.getTransmissionDataLength(), val.getTransmissionFlags());
            if (result == -1) {
                throw new LinuxNativeOperationException("Unable to set the ISOTP link layer options!");
            }
=======
            SocketCAN.setIsotpLlOpts(sock, val.getMaximumTranmissionUnit(), val.getTransmissionDataLength(), val.getTransmissionFlags());
>>>>>>> 91e61b43
        }

        @Override
        public IsotpLinkLayerOptions get(int sock) throws IOException {
            IsotpLinkLayerOptions opts = SocketCAN.getIsotpLlOpts(sock);
            return opts;
        }
    });
}<|MERGE_RESOLUTION|>--- conflicted
+++ resolved
@@ -25,7 +25,6 @@
 import java.io.IOException;
 import java.net.SocketOption;
 
-import tel.schich.javacan.linux.LinuxNativeOperationException;
 import tel.schich.javacan.linux.LinuxSocketOptionHandler;
 import tel.schich.javacan.option.CanSocketOption;
 
@@ -48,8 +47,7 @@
 
         @Override
         public IsotpOptions get(int sock) throws IOException {
-            IsotpOptions opts = SocketCAN.getIsotpOpts(sock);
-            return opts;
+            return SocketCAN.getIsotpOpts(sock);
         }
     });
 
@@ -64,8 +62,7 @@
 
         @Override
         public IsotpFlowControlOptions get(int sock) throws IOException {
-            IsotpFlowControlOptions opts = SocketCAN.getIsotpRecvFc(sock);
-            return opts;
+            return SocketCAN.getIsotpRecvFc(sock);
         }
     });
 
@@ -80,8 +77,7 @@
 
         @Override
         public Integer get(int sock) throws IOException {
-            final int mask = SocketCAN.getIsotpTxStmin(sock);
-            return mask;
+            return SocketCAN.getIsotpTxStmin(sock);
         }
     });
 
@@ -96,8 +92,7 @@
 
         @Override
         public Integer get(int sock) throws IOException {
-            final int mask = SocketCAN.getIsotpRxStmin(sock);
-            return mask;
+            return SocketCAN.getIsotpRxStmin(sock);
         }
     });
 
@@ -107,20 +102,12 @@
     public static final SocketOption<IsotpLinkLayerOptions> LL_OPTS = new CanSocketOption<>("LL_OPTS", IsotpLinkLayerOptions.class, new LinuxSocketOptionHandler<IsotpLinkLayerOptions>() {
         @Override
         public void set(int sock, IsotpLinkLayerOptions val) throws IOException {
-<<<<<<< HEAD
-            final int result = SocketCAN.setIsotpLlOpts(sock, val.getMaximumTransmissionUnit(), val.getTransmissionDataLength(), val.getTransmissionFlags());
-            if (result == -1) {
-                throw new LinuxNativeOperationException("Unable to set the ISOTP link layer options!");
-            }
-=======
-            SocketCAN.setIsotpLlOpts(sock, val.getMaximumTranmissionUnit(), val.getTransmissionDataLength(), val.getTransmissionFlags());
->>>>>>> 91e61b43
+            SocketCAN.setIsotpLlOpts(sock, val.getMaximumTransmissionUnit(), val.getTransmissionDataLength(), val.getTransmissionFlags());
         }
 
         @Override
         public IsotpLinkLayerOptions get(int sock) throws IOException {
-            IsotpLinkLayerOptions opts = SocketCAN.getIsotpLlOpts(sock);
-            return opts;
+            return SocketCAN.getIsotpLlOpts(sock);
         }
     });
 }